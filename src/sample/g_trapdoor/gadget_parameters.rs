--- conflicted
+++ resolved
@@ -136,7 +136,6 @@
     }
 }
 
-<<<<<<< HEAD
 impl GadgetParametersRing {
     /// Initializes default values for [`GadgetParametersRing`] to create a ring-based
     /// G-trapdoor. The parameters follow the ones in
@@ -187,12 +186,14 @@
             modulus: ModulusPolynomialRingZq::try_from(&cycl_poly).unwrap(),
             q: modulus.clone(),
             distribution: Box::new(SampleZ),
-=======
+        }
+    }
+}
+
 #[cfg(test)]
 mod test_default_parameter {
+    use crate::sample::g_trapdoor::gadget_parameters::GadgetParameters;
     use qfall_math::{integer::Z, integer_mod_q::Modulus, traits::Pow};
-
-    use crate::sample::g_trapdoor::gadget_parameters::GadgetParameters;
 
     /// Ensure that this test fails, if the default parameters are changed
     #[test]
@@ -212,7 +213,6 @@
                 assert_eq!(Z::from(n), gp.n);
                 assert_eq!(Modulus::from(q), gp.q);
             }
->>>>>>> 57f6a538
         }
     }
 }