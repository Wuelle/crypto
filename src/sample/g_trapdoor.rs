--- conflicted
+++ resolved
@@ -32,11 +32,8 @@
 
 pub mod gadget_classical;
 pub mod gadget_parameters;
-<<<<<<< HEAD
 pub mod gadget_ring;
-=======
 pub mod short_basis_classical;
->>>>>>> 822e0c9c
 pub mod trapdoor_distribution;
 
 /// Computes a trapdoor with default values.
