--- conflicted
+++ resolved
@@ -10,7 +10,6 @@
 //! instance of a public key encryption scheme. Furthermore, it contains
 //! cryptographic schemes implementing the `PKEncryption` trait.
 //!
-<<<<<<< HEAD
 //! - \[1\] Peikert, Chris (2016).
 //! A decade of lattice cryptography.
 //! In: Theoretical Computer Science 10.4.
@@ -19,12 +18,10 @@
 //! On lattices, learning with errors, random linear codes, and cryptography.
 //! In: Journal of the ACM 6.
 //! <https://dl.acm.org/doi/pdf/10.1145/1568318.1568324>
-=======
 //! \[4\] Lindner, R., and C. Peikert (2011).
 //! Better key sizes (and attacks) for LWE-based encryption.
 //! In: Topics in Cryptology -  RSA Conference 2011, Springer.
 //! <https://eprint.iacr.org/2010/613.pdf>
->>>>>>> ace377fe
 
 mod dual_regev;
 mod lpr;
